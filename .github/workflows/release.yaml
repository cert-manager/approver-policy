name: release
on:
  push:
    tags:
      - "v*"
env:
  VERSION: ${{ github.ref_name }}
  IMAGE: quay.io/jetstack/cert-manager-approver-policy:${{ github.ref_name }}
jobs:
  docker-image:
    permissions:
      contents: write
      id-token: write
    runs-on: ubuntu-22.04
    steps:
      - uses: actions/checkout@v3
<<<<<<< HEAD
      - uses: docker/setup-qemu-action@v2
      - uses: docker/setup-buildx-action@v1
=======
      - uses: docker/setup-qemu-action@v1
      - uses: docker/setup-buildx-action@v2
>>>>>>> 4599be94
      - uses: docker/login-action@v1
        with:
          registry: quay.io
          username: ${{ secrets.QUAY_USERNAME }}
          password: ${{ secrets.QUAY_PASSWORD }}
      - uses: docker/build-push-action@v2
        with:
          context: .
          file: ./Dockerfile
          platforms: linux/amd64,linux/arm/v7,linux/arm64,linux/ppc64le
          push: true
          tags: ${{ env.IMAGE }}
          build-args: |
            VERSION=${{ env.VERSION }}

  github-release:
    runs-on: ubuntu-22.04
    needs:
      - docker-image
    steps:
      - uses: actions/checkout@v3
      - id: create_helm_archive
        run: make helm-archive
      - id: create_release
        uses: actions/create-release@v1
        env:
          GITHUB_TOKEN: ${{ secrets.GITHUB_TOKEN }}
        with:
          tag_name: ${{ env.VERSION }}
          release_name: ${{ env.VERSION }}
          draft: true
          prerelease: true
          body: |
            Docker Image: `${{ env.IMAGE }}`
      - uses: actions/upload-release-asset@v1
        env:
          GITHUB_TOKEN: ${{ secrets.GITHUB_TOKEN }}
        with:
          upload_url: ${{ steps.create_release.outputs.upload_url }}
          asset_path: ${{ steps.create_helm_archive.outputs.path }}
          asset_name: cert-manager-approver-policy.helm-chart.tgz
          asset_content_type: application/gzip<|MERGE_RESOLUTION|>--- conflicted
+++ resolved
@@ -14,13 +14,8 @@
     runs-on: ubuntu-22.04
     steps:
       - uses: actions/checkout@v3
-<<<<<<< HEAD
       - uses: docker/setup-qemu-action@v2
-      - uses: docker/setup-buildx-action@v1
-=======
-      - uses: docker/setup-qemu-action@v1
       - uses: docker/setup-buildx-action@v2
->>>>>>> 4599be94
       - uses: docker/login-action@v1
         with:
           registry: quay.io
